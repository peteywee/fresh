--- conflicted
+++ resolved
@@ -10,13 +10,6 @@
   build:
     runs-on: ubuntu-latest
     steps:
-      - uses: actions/checkout@v4
-
-      - uses: pnpm/action-setup@v4
-<<<<<<< HEAD
-        with:
-=======
->>>>>>> f8f5f221
 
       - uses: actions/setup-node@v4
         with:
