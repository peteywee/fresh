{
  "name": "@apps/web",
  "private": true,
  "version": "0.1.0",
  "scripts": {
    "dev": "next dev -p 3000",
    "build": "next build",
    "start": "next start -p 3000",
    "typecheck": "tsc -p tsconfig.json --noEmit",
<<<<<<< HEAD
    "lint": "eslint \"app/**/*.{js,jsx,ts,tsx}\" \"lib/**/*.{js,jsx,ts,tsx}\" \"src/**/*.{js,jsx,ts,tsx}\" \"middleware.ts\""

=======
    "lint": "eslint \"app/**/*.{js,jsx,ts,tsx}\" \"lib/**/*.{js,jsx,ts,tsx}\""
>>>>>>> ddb0d7f1
  },
  "dependencies": {
    "next": "15.5.2",
    "next-pwa": "^5.6.0",
    "react": "19.1.1",
    "react-dom": "19.1.1",
    "zod": "4.1.5"
  },
  "devDependencies": {
    "@types/node": "24.3.1",
    "@types/react": "19.1.12",
    "typescript": "5.9.2"
  }
}<|MERGE_RESOLUTION|>--- conflicted
+++ resolved
@@ -6,13 +6,8 @@
     "dev": "next dev -p 3000",
     "build": "next build",
     "start": "next start -p 3000",
-    "typecheck": "tsc -p tsconfig.json --noEmit",
-<<<<<<< HEAD
+    "typecheck": "tsc -p tsconfig.json --noEmit
     "lint": "eslint \"app/**/*.{js,jsx,ts,tsx}\" \"lib/**/*.{js,jsx,ts,tsx}\" \"src/**/*.{js,jsx,ts,tsx}\" \"middleware.ts\""
-
-=======
-    "lint": "eslint \"app/**/*.{js,jsx,ts,tsx}\" \"lib/**/*.{js,jsx,ts,tsx}\""
->>>>>>> ddb0d7f1
   },
   "dependencies": {
     "next": "15.5.2",
