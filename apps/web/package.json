{
  "name": "@apps/web",
  "private": true,
  "version": "0.1.0",
  "scripts": {
<<<<<<< HEAD
    "dev": "next dev -p 3000",
    "build": "next build",
    "start": "next start -p 3000",
    "typecheck": "tsc -p tsconfig.json --noEmit",
    "lint": "eslint \"app/**/*.{js,jsx,ts,tsx}\" \"src/**/*.{js,jsx,ts,tsx}\""
=======
  "dev": "next dev -p 3000",
  "build": "next build",
  "start": "next start -p 3000",
  "typecheck": "tsc -p tsconfig.json --noEmit",
  "lint": "eslint \"app/**/*.{js,jsx,ts,tsx}\" \"lib/**/*.{js,jsx,ts,tsx}\""
>>>>>>> 0f71c915
  },
  "dependencies": {
    "next": "15.5.2",
    "next-pwa": "^5.6.0",
    "react": "19.1.1",
    "react-dom": "19.1.1",
    "zod": "3.23.8"
  },
  "devDependencies": {
    "@types/node": "20.11.30",
    "@types/react": "19.0.2",
    "typescript": "5.5.4"
  }
}<|MERGE_RESOLUTION|>--- conflicted
+++ resolved
@@ -3,19 +3,12 @@
   "private": true,
   "version": "0.1.0",
   "scripts": {
-<<<<<<< HEAD
     "dev": "next dev -p 3000",
     "build": "next build",
     "start": "next start -p 3000",
     "typecheck": "tsc -p tsconfig.json --noEmit",
     "lint": "eslint \"app/**/*.{js,jsx,ts,tsx}\" \"src/**/*.{js,jsx,ts,tsx}\""
-=======
-  "dev": "next dev -p 3000",
-  "build": "next build",
-  "start": "next start -p 3000",
-  "typecheck": "tsc -p tsconfig.json --noEmit",
-  "lint": "eslint \"app/**/*.{js,jsx,ts,tsx}\" \"lib/**/*.{js,jsx,ts,tsx}\""
->>>>>>> 0f71c915
+
   },
   "dependencies": {
     "next": "15.5.2",
