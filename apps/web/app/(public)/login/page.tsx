--- conflicted
+++ resolved
@@ -1,18 +1,8 @@
 'use client';
 
 import { useEffect, useState } from 'react';
-
 import Image from 'next/image';
-<<<<<<< HEAD
-=======
-
 import { GoogleAuthProvider, getAuth, signInWithPopup } from 'firebase/auth';
-
-import { app } from '@/lib/firebase.client';
->>>>>>> 3bac9f35
-
-import { GoogleAuthProvider, getAuth, signInWithPopup } from 'firebase/auth';
-
 import { app } from '@/lib/firebase.client';
 
 export default function LoginPage() {
@@ -49,12 +39,8 @@
   }
 
   return (
-<<<<<<< HEAD
     <main className="mx-auto max-w-sm p-6">
       <h1 className="text-xl font-semibold mb-4">Login</h1>
-=======
->>>>>>> 3bac9f35
-
       <button
         onClick={signInGoogle}
         disabled={!envOK || busy}
@@ -66,16 +52,12 @@
           {busy ? 'Signing in…' : 'Sign in with Google'}
         </span>
       </button>
-
-<<<<<<< HEAD
       {!envOK && (
         <p className="text-sm text-red-600">
           Missing Firebase env. Fill apps/web/.env.local and restart dev server.
         </p>
       )}
       {err && <p className="text-sm text-red-600">{err}</p>}
-=======
->>>>>>> 3bac9f35
     </main>
   );
 }