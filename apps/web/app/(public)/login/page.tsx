--- conflicted
+++ resolved
@@ -44,113 +44,6 @@
   }
 
   return (
-<<<<<<< HEAD
-    <main className="mx-auto max-w-sm p-6">
-      <h1 className="text-xl font-semibold mb-4">Login</h1>
-=======
-    <main className={styles.authMain}>
-      <div className={styles.authTitle}>
-        <h1 style={{ fontSize: 32, fontWeight: 700, color: '#111827', marginBottom: 8 }}>
-          Welcome Back
-        </h1>
-        <p style={{ color: '#6b7280', fontSize: 16 }}>Sign in to your Fresh account</p>
-      </div>
-
-      <form onSubmit={handleLogin} style={{ display: 'grid', gap: 16 }}>
-        <div>
-          <label
-            htmlFor="email"
-            style={{
-              display: 'block',
-              fontSize: 14,
-              fontWeight: 500,
-              color: '#374151',
-              marginBottom: 4,
-            }}
-          >
-            Email Address
-          </label>
-          <input
-            id="email"
-            name="email"
-            placeholder="Enter your email"
-            type="email"
-            autoComplete="username"
-            value={email}
-            onChange={e => setEmail(e.target.value)}
-            required
-            disabled={busy}
-            style={{
-              width: '100%',
-              padding: '12px 16px',
-              border: '1px solid #d1d5db',
-              borderRadius: '8px',
-              fontSize: '16px',
-              backgroundColor: busy ? '#f9fafb' : 'white',
-              boxSizing: 'border-box',
-            }}
-          />
-        </div>
-
-        <div>
-          <label
-            htmlFor="current-password"
-            style={{
-              display: 'block',
-              fontSize: 14,
-              fontWeight: 500,
-              color: '#374151',
-              marginBottom: 4,
-            }}
-          >
-            Password
-          </label>
-          <input
-            id="current-password"
-            name="password"
-            placeholder="Enter your password"
-            type="password"
-            autoComplete="current-password"
-            value={password}
-            onChange={e => setPassword(e.target.value)}
-            required
-            disabled={busy}
-            style={{
-              width: '100%',
-              padding: '12px 16px',
-              border: '1px solid #d1d5db',
-              borderRadius: '8px',
-              fontSize: '16px',
-              backgroundColor: busy ? '#f9fafb' : 'white',
-              boxSizing: 'border-box',
-            }}
-          />
-        </div>
-
-        <button
-          disabled={busy || !email || !password}
-          type="submit"
-          style={{
-            width: '100%',
-            padding: '12px 24px',
-            backgroundColor: busy || !email || !password ? '#9ca3af' : '#2563eb',
-            color: 'white',
-            border: 'none',
-            borderRadius: '8px',
-            fontSize: '16px',
-            fontWeight: 600,
-            cursor: busy || !email || !password ? 'not-allowed' : 'pointer',
-            transition: 'background-color 0.2s',
-          }}
-        >
-          {busy ? 'Signing in...' : 'Sign In'}
-        </button>
-      </form>
-
-      <div className={styles.authDivider}>
-        <div className={styles.authDividerLabel}>or</div>
-      </div>
->>>>>>> 3212cd1a
 
       <button
         onClick={signInGoogle}
@@ -164,29 +57,6 @@
         </span>
       </button>
 
-<<<<<<< HEAD
-      {!envOK && (
-        <p className="text-sm text-red-600">
-          Missing Firebase env. Fill apps/web/.env.local and restart dev server.
-        </p>
-      )}
-      {err && <p className="text-sm text-red-600">{err}</p>}
-=======
-      <div className={styles.authCtaRow}>
-        <a href="/register" style={{ color: '#2563eb', textDecoration: 'none', fontSize: 14 }}>
-          Create Account
-        </a>
-        <span style={{ color: '#d1d5db' }}>•</span>
-        <a
-          href="/forgot-password"
-          style={{ color: '#2563eb', textDecoration: 'none', fontSize: 14 }}
-        >
-          Forgot Password
-        </a>
-      </div>
-
-      {error && <div className={styles.authError}>{error}</div>}
->>>>>>> 3212cd1a
     </main>
   );
 }