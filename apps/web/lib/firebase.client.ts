--- conflicted
+++ resolved
@@ -3,7 +3,6 @@
 import { type FirebaseApp, getApps, initializeApp } from 'firebase/app';
 import { type Auth, getAuth } from 'firebase/auth';
 
-<<<<<<< HEAD
 function required(name: string, v: string | undefined): string {
   if (!v) throw new Error(`Missing ${name} (check apps/web/.env.local)`);
   return v;
@@ -35,48 +34,7 @@
   app = initializeApp(config);
 } else {
   app = getApps()[0]!;
-  app = getApps()[0]!;
-=======
-// For client-side, environment variables should be available via process.env
-// If process is not defined, we're in a problematic state, so use fallbacks
-const safeEnv =
-  typeof process !== 'undefined' && process.env
-    ? process.env
-    : ({} as Record<string, string | undefined>);
-
-const firebaseConfig = {
-  apiKey: safeEnv.NEXT_PUBLIC_FIREBASE_API_KEY || 'demo-api-key',
-  authDomain: safeEnv.NEXT_PUBLIC_FIREBASE_AUTH_DOMAIN || 'demo-project.firebaseapp.com',
-  projectId: safeEnv.NEXT_PUBLIC_FIREBASE_PROJECT_ID || 'demo-project',
-  storageBucket: safeEnv.NEXT_PUBLIC_FIREBASE_STORAGE_BUCKET || 'demo-project.appspot.com',
-  messagingSenderId: safeEnv.NEXT_PUBLIC_FIREBASE_MESSAGING_SENDER_ID || '123456789',
-  appId: safeEnv.NEXT_PUBLIC_FIREBASE_APP_ID || '1:123456789:web:abcdef',
-};
-
-// Log configuration status for debugging
-if (typeof window !== 'undefined') {
-  console.log('Firebase config loaded:', {
-    hasApiKey: !!firebaseConfig.apiKey,
-    hasAuthDomain: !!firebaseConfig.authDomain,
-    hasProjectId: !!firebaseConfig.projectId,
-    processAvailable: typeof process !== 'undefined',
-  });
 }
 
-// Initialize Firebase app
-let app: FirebaseApp;
-try {
-  if (getApps().length === 0) {
-    app = initializeApp(firebaseConfig);
-  } else {
-    app = getApps()[0];
-  }
-} catch (error) {
-  console.error('Firebase initialization failed:', error);
-  throw error;
->>>>>>> 3bac9f35
-}
-
-// Export auth for compatibility with existing code
 export const auth = getAuth(app);
 export { app };