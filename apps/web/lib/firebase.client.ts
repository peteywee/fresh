--- conflicted
+++ resolved
@@ -3,12 +3,6 @@
 import { type FirebaseApp, getApps, initializeApp } from 'firebase/app';
 import { type Auth, getAuth } from 'firebase/auth';
 
-function required(name: string, v: string | undefined): string {
-  if (!v) throw new Error(`Missing ${name} (check apps/web/.env.local)`);
-  return v;
-}
-
-<<<<<<< HEAD
 // For client-side, environment variables should be available via process.env
 // If process is not defined, we're in a problematic state, so use fallbacks
 const safeEnv =
@@ -46,34 +40,6 @@
 } catch (error) {
   console.error('Firebase initialization failed:', error);
   throw error;
-=======
-const config = {
-  apiKey: required('NEXT_PUBLIC_FIREBASE_API_KEY', process.env.NEXT_PUBLIC_FIREBASE_API_KEY),
-  authDomain: required(
-    'NEXT_PUBLIC_FIREBASE_AUTH_DOMAIN',
-    process.env.NEXT_PUBLIC_FIREBASE_AUTH_DOMAIN
-  ),
-  projectId: required(
-    'NEXT_PUBLIC_FIREBASE_PROJECT_ID',
-    process.env.NEXT_PUBLIC_FIREBASE_PROJECT_ID
-  ),
-  storageBucket: required(
-    'NEXT_PUBLIC_FIREBASE_STORAGE_BUCKET',
-    process.env.NEXT_PUBLIC_FIREBASE_STORAGE_BUCKET
-  ),
-  messagingSenderId: required(
-    'NEXT_PUBLIC_FIREBASE_MESSAGING_SENDER_ID',
-    process.env.NEXT_PUBLIC_FIREBASE_MESSAGING_SENDER_ID
-  ),
-  appId: required('NEXT_PUBLIC_FIREBASE_APP_ID', process.env.NEXT_PUBLIC_FIREBASE_APP_ID),
-};
-
-let app: FirebaseApp;
-if (!getApps().length) {
-  app = initializeApp(config);
-} else {
-  app = getApps()[0]!;
->>>>>>> a1e033ae
 }
 
 // Export auth for compatibility with existing code
